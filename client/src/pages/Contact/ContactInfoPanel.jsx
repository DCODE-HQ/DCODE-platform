--- conflicted
+++ resolved
@@ -1,11 +1,5 @@
-<<<<<<< HEAD
-import {  Check, ArrowLeft } from 'lucide-react';
-import { Link } from 'react-router-dom';
-
-=======
 import { Check, ArrowLeft } from 'lucide-react';
 import { Link } from 'react-router-dom';
->>>>>>> 3c1c89b5
 
 const ContactInfoPanel = () => {
   const features = [
@@ -27,10 +21,6 @@
             <span className="text-sm font-medium">Go Back</span>
           </Link>
         </div>
-<<<<<<< HEAD
-      
-=======
->>>>>>> 3c1c89b5
       <div className="relative z-10 max-w-lg mx-auto md:max-w-md">
 
         
