--- conflicted
+++ resolved
@@ -72,11 +72,7 @@
 
     setIsSubmitting(true);
     try {
-<<<<<<< HEAD
-      // ✅ send the full form data to your backend
-=======
       
->>>>>>> 3c1c89b5
       await axios.post(API_URL, formData);
 
       setToast({ show: true, message: 'Message sent successfully!', isError: false });
@@ -90,11 +86,7 @@
       });
       setAgreedToTerms(false);
     } catch (err) {
-<<<<<<< HEAD
-      console.error("❌ Contact form submit failed:", err);
-=======
       console.error("Contact form submit failed:", err);
->>>>>>> 3c1c89b5
       setToast({ show: true, message: 'Failed to send message. Please try again.', isError: true });
     } finally {
       setTimeout(() => setToast({ show: false, message: '', isError: false }), 3000);
@@ -125,11 +117,7 @@
         )}
 
         <form onSubmit={handleSubmit} className="space-y-6">
-<<<<<<< HEAD
-          {/* Name Fields */}
-=======
-          
->>>>>>> 3c1c89b5
+          
           <div className="grid grid-cols-1 sm:grid-cols-2 gap-4">
             {['firstName', 'lastName'].map(field => (
               <div key={field}>
