--- conflicted
+++ resolved
@@ -101,19 +101,10 @@
   }, []);
 
   return (
-<<<<<<< HEAD
-    <section
-      className="w-full px-6 md:px-16 bg-black text-center mb-24 p-16"
-      id="about"
-    >
-      <div className="max-w-3xl mx-auto mb-16">
-        <h3 className="text-green-500 text-sm tracking-widest mb-8">
-=======
     <section className="w-full px-6 md:px-16 bg-black text-start mb-24 p-16">
       {/* Hero */}
       <div className="max-w-xl mx-auto mb-16 text-center">
         <h3 className="text-green-500 text-sm tracking-widest mb-4">
->>>>>>> 3c1c89b5
           MADE ACCESSIBLE
         </h3>
         <h2 className="text-4xl md:text-3xl font-semibold text-white">
