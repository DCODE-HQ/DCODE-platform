--- conflicted
+++ resolved
@@ -40,14 +40,7 @@
   ];
 
   return (
-<<<<<<< HEAD
-    <div
-      className="relative w-full min-h-[200vh] bg-black overflow-hidden py-5"
-      id="timeline"
-    >
-=======
     <div className="relative w-full min-h-[200vh] bg-black overflow-hidden" id="timeline">
->>>>>>> 3c1c89b5
       <div
         className="absolute w-[1200px] h-[1200px] rounded-full opacity-20 pointer-events-none"
         style={{
