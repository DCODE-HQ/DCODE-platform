--- conflicted
+++ resolved
@@ -28,7 +28,6 @@
     });
   },
   // === AUTH CHECK ===
-<<<<<<< HEAD
   checkAuth: () => {
     return new Promise(async (resolve, reject) => {
       if (get().isCheckingAuth) return; // prevent duplicate calls
@@ -38,33 +37,16 @@
         const res = await axiosInstance.get("/auth/profile", {
           timeout: 8000, // safeguard slow network
         });
-        set({ verifiedUser: res.data, isLoggedIn: true });
+        set({ authUser: res.data, isLoggedIn: true });
         resolve({ status: true, is_signedup: res.data.is_signedup });
       } catch (error) {
         console.error("❌ Auth check failed:", error);
-        set({ verifiedUser: null, isLoggedIn: false });
+        set({ authUser: null, isLoggedIn: false });
         resolve({ status: false });
       } finally {
         set({ isCheckingAuth: false });
       }
     });
-=======
-  checkAuth: async () => {
-    if (get().isCheckingAuth) return; // prevent duplicate calls
-    set({ isCheckingAuth: true });
-
-    try {
-      const res = await axiosInstance.get("/auth/profile", {
-        timeout: 8000, // safeguard slow network
-      });
-      set({ authUser: res.data });
-    } catch (error) {
-      //   console.error("❌ Auth check failed:", error);
-      set({ authUser : null });
-    } finally {
-      set({ isCheckingAuth: false });
-    }
->>>>>>> 6879fbfe
   },
 
   // === REGISTER ===
@@ -100,23 +82,6 @@
       if (res.data?.message) toast.success(res.data.message);
       return true;
     } catch (error) {
-<<<<<<< HEAD
-      console.warn("⚠️ Login failed, attempting auto-register...");
-      if (data?.image) {
-        try {
-          const res = await axiosInstance.post("/auth/register", data);
-          set({ verifiedUser: res.data.user ?? res.data });
-          return true;
-        } catch (regErr) {
-          console.error("❌ Auto-register after login failed:", regErr);
-          toast.error(extractErrorMessage(regErr, "Login failed"));
-          return false;
-        }
-      }
-
-      //   console.error("❌ Login error:", error);
-=======
-
       // console.warn("⚠️ Login failed, attempting auto-register...");
       // if (data?.image) {
       //   try {
@@ -130,8 +95,7 @@
       //   }
       // }
 
-        // console.error("❌ Login error:", error);
->>>>>>> 6879fbfe
+      // console.error("❌ Login error:", error);
       //   toast.error(extractErrorMessage(error, "Login failed"));
       return false;
     } finally {
@@ -166,13 +130,10 @@
     try {
       // backend should handle both login & register internally
       const res = await axiosInstance.get("/auth/github");
-<<<<<<< HEAD
       if (res?.data?.redirect) {
         window.location.href = res.data.redirect;
       }
 
-=======
->>>>>>> 6879fbfe
       set({ authUser: res.data.user ?? res.data });
       if (res.data?.message) toast.success(res.data.message);
       return true;
