import { createBrowserRouter } from "react-router-dom";
import WaitList from "../pages/Waitlist/WaitList";
import Home from "../pages/Home/Home";
import Dashboard from "../pages/Dashboard/Dashboard";
import ContactPage from "../pages/Contact/ContactPage";
import AuthPage from "../pages/auth/AuthPage";
import Onboarding from "../pages/Onboarding/Onboarding";
import AskExperience from "../components/Onboarding/AskExperience";
import AuthenticatedLayout from "../components/Layout/AuthenticatedLayout";
import Notifications from "../pages/Notifications/Notifications";
import Repositories from "../pages/Repositories/Repositories";

import TermsOfUse from "../pages/Terms/TermsOfUse";
import PrivacyPolicy from "../pages/Terms/PrivacyPolicy";

import CreateFork from "../components/Onboarding/CreateForkStatic";
import Profile from "../pages/Dashboard/Profile";
export const routes = createBrowserRouter([
  // Public routes (no sidebar)
  {
    path: "/",
    element: <Home />,
  },
  {
    path: "/waitlist",
    element: <WaitList />,
  },
  {
    path: "/auth",
    element: <AuthPage />,
  },
  {
<<<<<<< HEAD
=======
    path: "/dashboard",
    element: <Dashboard />,
  },
  {
    path: "/profile",
    element: <Profile />,
  },
  {
>>>>>>> 6879fbfe
    path: "/contact",
    element: <ContactPage />,
  },
  {
    path: "/terms",
    element: <TermsOfUse />,
  },
  {
    path: "/privacy",
    element: <PrivacyPolicy />,
  },
  {
    path: "onboarding",
    element: <Onboarding />,
    children: [
      { path: "", element: <AskExperience /> },
      { path: "fork", element: <CreateFork /> },
    ],
  },

  // Authenticated routes (with sidebar when logged in)
  {
    path: "/",
    element: <AuthenticatedLayout />,
    children: [
      {
        path: "dashboard",
        element: <Dashboard />,
      },
      {
        path: "notifications",
        element: <Notifications />,
      },
      {
        path: "repositories",
        element: <Repositories />,
      },
    ],
  },
]);<|MERGE_RESOLUTION|>--- conflicted
+++ resolved
@@ -30,17 +30,6 @@
     element: <AuthPage />,
   },
   {
-<<<<<<< HEAD
-=======
-    path: "/dashboard",
-    element: <Dashboard />,
-  },
-  {
-    path: "/profile",
-    element: <Profile />,
-  },
-  {
->>>>>>> 6879fbfe
     path: "/contact",
     element: <ContactPage />,
   },
@@ -67,6 +56,10 @@
     element: <AuthenticatedLayout />,
     children: [
       {
+        path: "/profile",
+        element: <Profile />,
+      },
+      {
         path: "dashboard",
         element: <Dashboard />,
       },
