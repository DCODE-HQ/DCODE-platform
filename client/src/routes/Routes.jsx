--- conflicted
+++ resolved
@@ -3,13 +3,11 @@
 import Home from '../pages/Home/Home';
 import Dashboard from '../pages/Dashboard/Dashboard';
 import ContactPage from '../pages/Contact/ContactPage';
-<<<<<<< HEAD
 import { AuthPage } from '../pages/Auth/AuthPage';
 import Onboarding from '../pages/Onboarding/Onboarding';
 import AskExperience from '../components/Onboarding/AskExperience';
 import Fork from '../components/Onboarding/Fork';
 
-=======
 import TermsOfUse from '../pages/Terms/TermsOfUse';
 import PrivacyPolicy from '../pages/Terms/PrivacyPolicy';
 
@@ -22,7 +20,6 @@
 import { CreatePullRunChecks } from '../components/Onboarding/CreatePullRunChecks';
 import { EndFlow } from '../components/Onboarding/EndFlow';
 import { LoginSignup } from '../pages/auth/loginSignup';
->>>>>>> 59729574
 export const routes = createBrowserRouter([
   // {
   //   path: '/',
@@ -38,24 +35,20 @@
   },
 
   {
+    path: '/auth',
+    element: <AuthPage />
+  },
+  {
     path: '/dashboard',
     element: <Dashboard />
   },
   {
-<<<<<<< HEAD
-    path: '/auth',
-    element: <AuthPage />
-  },
-  {
-=======
->>>>>>> 59729574
     path: '/dashboard',
     element: <Dashboard />
   },
   {
     path: '/contact',
     element: <ContactPage />
-<<<<<<< HEAD
   },
   {
     path: '/onboarding',
@@ -64,7 +57,6 @@
       { path: 'askExp', element: <AskExperience /> },
       { path: 'fork', element: <Fork /> }
     ]
-=======
   },
   {
     path: '/terms',
@@ -91,6 +83,5 @@
   {
     path: '/auth',
     element: <LoginSignup />
->>>>>>> 59729574
   }
 ]);