{
  "name": "client",
  "private": true,
  "version": "0.0.0",
  "type": "module",
  "scripts": {
    "dev": "vite",
    "build": "vite build",
    "lint": "eslint .",
    "preview": "vite preview"
  },
  "dependencies": {
    "@tailwindcss/vite": "^4.1.11",
    "axios": "^1.10.0",
    "canvas-confetti": "^1.9.3",
    "class-variance-authority": "^0.7.1",
    "clsx": "^2.1.1",
    "esbuild": "^0.25.5",
    "framer-motion": "^12.23.12",
<<<<<<< HEAD
    "lucide-react": "^0.542.0",
=======
    "lucide-react": "^0.525.0",
    "prettier": "^3.6.2",
>>>>>>> b66f0e9d
    "prop-types": "^15.8.1",
    "react": "^19.1.0",
    "react-dom": "^19.1.0",
    "react-hot-toast": "^2.5.2",
    "react-icons": "^5.5.0",
    "react-markdown": "^10.1.0",
    "react-router-dom": "^7.6.2",
    "recharts": "2.15.4",
    "tailwind-merge": "^3.3.1",
    "tailwindcss": "^4.1.11"
  },
  "devDependencies": {
    "@eslint/js": "^9.25.0",
    "@types/react": "^19.1.2",
    "@types/react-dom": "^19.1.2",
    "@vitejs/plugin-react": "^4.4.1",
    "eslint": "^9.25.0",
    "eslint-plugin-react-hooks": "^5.2.0",
    "eslint-plugin-react-refresh": "^0.4.19",
    "globals": "^16.0.0",
    "tw-animate-css": "^1.3.7",
    "vite": "^6.3.5"
  }
}<|MERGE_RESOLUTION|>--- conflicted
+++ resolved
@@ -17,12 +17,8 @@
     "clsx": "^2.1.1",
     "esbuild": "^0.25.5",
     "framer-motion": "^12.23.12",
-<<<<<<< HEAD
-    "lucide-react": "^0.542.0",
-=======
     "lucide-react": "^0.525.0",
     "prettier": "^3.6.2",
->>>>>>> b66f0e9d
     "prop-types": "^15.8.1",
     "react": "^19.1.0",
     "react-dom": "^19.1.0",
